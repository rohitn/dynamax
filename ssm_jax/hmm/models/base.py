from abc import abstractmethod

import jax.numpy as jnp
import jax.random as jr
from jax import value_and_grad
import optax
import tensorflow_probability.substrates.jax.bijectors as tfb
import tensorflow_probability.substrates.jax.distributions as tfd
from jax import jit
from jax import lax
from jax import tree_leaves
from jax import tree_map
from jax import vmap

from jax import vmap
from jax.tree_util import tree_map
from ssm_jax.abstractions import SSM
from ssm_jax.abstractions import Parameter
from ssm_jax.hmm.inference import HMMPosterior
from ssm_jax.hmm.inference import compute_transition_probs
from ssm_jax.hmm.inference import hmm_filter
from ssm_jax.hmm.inference import hmm_posterior_mode
from ssm_jax.hmm.inference import hmm_smoother
from ssm_jax.hmm.inference import hmm_two_filter_smoother
from ssm_jax.optimize import run_sgd
from tqdm.auto import trange


class BaseHMM(SSM):

    # Properties to get various attributes of the model.
    @property
    def num_states(self):
        return self.initial_distribution().probs_parameter().shape[0]

    @property
    def num_obs(self):
        return self.emission_distribution(0).event_shape[0]

    # Three helper functions to compute the initial probabilities,
    # transition matrix (or matrices), and conditional log likelihoods.
    # These are the args to the HMM inference functions, and they can
    # be computed using the generic SSM initial_distribution(),
    # transition_distribution(), and emission_distribution() functions.
    def _compute_initial_probs(self, **covariates):
        return self.initial_distribution(**covariates).probs_parameter()

    def _compute_transition_matrices(self, **covariates):
        if len(covariates) > 0:
            f = lambda **covariate: \
                vmap(lambda state: \
                    self.transition_distribution(state, **covariate).probs_parameter())(
                        jnp.arange(self.num_states))
            next_covariates = tree_map(lambda x: x[1:], covariates)
            return vmap(f)(**next_covariates)
        else:
            g = vmap(lambda state: self.transition_distribution(state).probs_parameter())
            return g(jnp.arange(self.num_states))

    def _compute_conditional_logliks(self, emissions, **covariates):
        # Compute the log probability for each time step by
        # performing a nested vmap over emission time steps and states.
        f = lambda emission, **covariate: \
            vmap(lambda state: self.emission_distribution(state, **covariate).log_prob(emission))(
                jnp.arange(self.num_states))
        return vmap(f)(emissions, **covariates)

    # Basic inference code
    def marginal_log_prob(self, emissions, **covariates):
        """Compute log marginal likelihood of observations."""
        post = hmm_filter(self._compute_initial_probs(**covariates),
                          self._compute_transition_matrices(**covariates),
                          self._compute_conditional_logliks(emissions, **covariates))
        ll = post.marginal_loglik
        return ll

    def most_likely_states(self, emissions, **covariates):
        """Compute Viterbi path."""
        return hmm_posterior_mode(self._compute_initial_probs(**covariates),
                                  self._compute_transition_matrices(**covariates),
                                  self._compute_conditional_logliks(emissions, **covariates))

    def filter(self, emissions, **covariates):
        """Compute filtering distribution."""
        return hmm_filter(self._compute_initial_probs(**covariates),
                          self._compute_transition_matrices(**covariates),
                          self._compute_conditional_logliks(emissions, **covariates))

    def smoother(self, emissions, **covariates):
        """Compute smoothing distribution."""
        return hmm_smoother(self._compute_initial_probs(**covariates),
                            self._compute_transition_matrices(**covariates),
                            self._compute_conditional_logliks(emissions, **covariates))

    # Expectation-maximization (EM) code
    def e_step(self, batch_emissions, **batch_covariates):
        """The E-step computes expected sufficient statistics under the
        posterior. In the generic case, we simply return the posterior itself.
        """
        def _single_e_step(emissions, **covariates):
            transition_matrices = self._compute_transition_matrices(**covariates)
            posterior = hmm_two_filter_smoother(self._compute_initial_probs(**covariates),
                                                transition_matrices,
                                                self._compute_conditional_logliks(emissions, **covariates))

            # Compute the transition probabilities
            posterior.trans_probs = compute_transition_probs(transition_matrices,
                                                             posterior,
                                                             reduce_sum=(transition_matrices.ndim == 2))

            return posterior

        return vmap(_single_e_step)(batch_emissions, **batch_covariates)

    def m_step(self,
               batch_emissions,
               batch_posteriors,
               optimizer=optax.adam(1e-2),
               num_sgd_epochs_per_mstep=50,
               **batch_covariates):
        """_summary_
        Args:
            emissions (_type_): _description_
            posterior (_type_): _description_
        """

        def neg_expected_log_joint(params, minibatch):
            minibatch_emissions, minibatch_posteriors, minibatch_covariates = minibatch
            scale = len(batch_emissions) / len(minibatch_emissions)
            self.unconstrained_params = params

            def _single_expected_log_joint(emissions, posterior, **covariates):
                initial_probs = self._compute_initial_probs(**covariates)
                trans_matrices = self._compute_transition_matrices(**covariates)
                log_likelihoods = self._compute_conditional_logliks(emissions, **covariates)
                expected_states = posterior.smoothed_probs
                trans_probs = posterior.trans_probs

                lp = jnp.sum(expected_states[0] * jnp.log(initial_probs))
                lp += jnp.sum(trans_probs * jnp.log(trans_matrices))
                lp += jnp.sum(expected_states * log_likelihoods)
                return lp

            log_prior = self.log_prior()
            minibatch_lps = vmap(_single_expected_log_joint)(
                minibatch_emissions, minibatch_posteriors, **minibatch_covariates)
            expected_log_joint = log_prior + minibatch_lps.sum() * scale
            return -expected_log_joint / tree_leaves(batch_emissions)[0].size

        # Minimize the negative expected log joint with SGD
        params, losses = run_sgd(neg_expected_log_joint,
                                 self.unconstrained_params,
                                 (batch_emissions, batch_posteriors, batch_covariates),
                                 optimizer=optimizer,
                                 num_epochs=num_sgd_epochs_per_mstep)
        self.unconstrained_params = params

<<<<<<< HEAD
    # def initialize(self, key, batch_emissions, **batch_covariates):
    #     """Initialize the HMM using an algorithm inspired by KMeans++.
    #     """
    #     # Let's work with the first batch only
    #     emissions = tree_map(lambda x: x[0], batch_emissions)
    #     covariates = tree_map(lambda x: x[0], batch_covariates)
    #     num_timesteps = len(tree_leaves(emissions)[0])

    #     def _fit_single_emissions(state, emission, covariate):
            
    #         def _objective(params):
    #             self.unconstrained_params = params
    #             ll = self.emission_distribution(state, **covariate).log_prob(emission)
    #             return -ll
            
    #         # Minimize the objective wrt all params
    #         # The gradients for all params but the emission params for state should be zero
    #         params, losses = run_sgd(_objective,
    #                              self.unconstrained_params,
    #                              (batch_emissions, batch_posteriors, batch_covariates),
    #                              optimizer=optimizer,
    #                              num_epochs=num_sgd_epochs_per_mstep)
    #         self.unconstrained_params = params

    #     # Choose one point at random to seed the first state
    #     k1, key = jr.split(key, 2)
    #     idx = jr.randint(k1, num_timesteps)
    #     smoothed_probs = jnp.zeros((num_timesteps, self.num_states))
    #     smoothed_probs = smoothed_probs.at[idx, 0] = 1.0
    #     dummy_posterior = HMMPosterior(marginal_loglik=0.0, 
    #         filtered_probs=None, 
    #         None, smoothed_probs, )


    def fit_em(self, batch_emissions, num_iters=50, mstep_kwargs=dict(), **batch_covariates):
=======
    def fit_em(self, batch_emissions, num_iters=50, mstep_kwargs=dict(), verbose=True, **batch_covariates):
>>>>>>> 0774bc2e
        """Fit this HMM with Expectation-Maximization (EM).
        Args:
            batch_emissions (_type_): _description_
            num_iters (int, optional): _description_. Defaults to 50.
        Returns:
            _type_: _description_
        """

        @jit
        def em_step(params):
            self.unconstrained_params = params
            batch_posteriors = self.e_step(batch_emissions, **batch_covariates)
            lp = self.log_prior() + batch_posteriors.marginal_loglik.sum()
            self.m_step(batch_emissions, batch_posteriors, **mstep_kwargs, **batch_covariates)
            return self.unconstrained_params, lp

        log_probs = []
        params = self.unconstrained_params
        pbar = trange(num_iters) if verbose else range(num_iters)
        for _ in pbar:
            params, lp = em_step(params)
            log_probs.append(lp)

        self.unconstrained_params = params
        return jnp.array(log_probs)


class StandardHMM(BaseHMM):

    def __init__(self,
                 initial_probabilities,
                 transition_matrix,
                 initial_probs_concentration=1.1,
                 transition_matrix_concentration=1.1):
        """
        Abstract base class for Hidden Markov Models.
        Child class specifies the emission distribution.
        Args:
            initial_probabilities[k]: prob(hidden(1)=k)
            transition_matrix[j,k]: prob(hidden(t) = k | hidden(t-1)j)
        """
        # Check shapes
        num_states = transition_matrix.shape[-1]
        assert initial_probabilities.shape == (num_states,)
        assert transition_matrix.shape == (num_states, num_states)

        # Store the parameters
        self._initial_probs = Parameter(initial_probabilities, bijector=tfb.Invert(tfb.SoftmaxCentered()))
        self._transition_matrix = Parameter(transition_matrix, bijector=tfb.Invert(tfb.SoftmaxCentered()))

        # And the hyperparameters of the prior
        self._initial_probs_concentration = Parameter(initial_probs_concentration * jnp.ones(num_states),
                                                      is_frozen=True,
                                                      bijector=tfb.Invert(tfb.Softplus()))
        self._transition_matrix_concentration = Parameter(transition_matrix_concentration * jnp.ones(num_states),
                                                          is_frozen=True,
                                                          bijector=tfb.Invert(tfb.Softplus()))

    @property
    def initial_probs(self):
        return self._initial_probs

    @property
    def transition_matrix(self):
        return self._transition_matrix

    def initial_distribution(self, **covariates):
        return tfd.Categorical(probs=self._initial_probs.value)

    def transition_distribution(self, state, **covariates):
        return tfd.Categorical(probs=self._transition_matrix.value[state])

    def _compute_initial_probs(self, **covariates):
        return self.initial_probs.value

    def _compute_transition_matrices(self, **covariates):
        return self.transition_matrix.value

    @abstractmethod
    def emission_distribution(self, state, **covariates):
        """Return a distribution over emissions given current state.
        Args:
            state (PyTree): current latent state.
        Returns:
            dist (tfd.Distribution): conditional distribution of current emission.
        """
        raise NotImplementedError

    def _m_step_initial_probs(self, batch_emissions, batch_posteriors, **batch_covariates):
        if self.initial_probs.is_frozen:
            return

        if self.num_states == 1:
            self.initial_probs.value = jnp.array([1.0])
            return

        post = tfd.Dirichlet(self._initial_probs_concentration.value + batch_posteriors.initial_probs.sum(axis=0))
        self._initial_probs.value = post.mode()

    def _m_step_transition_matrix(self, batch_emissions, batch_posteriors, **batch_covariates):
        if self.transition_matrix.is_frozen:
            return

        if self.num_states == 1:
            self.transition_matrix.value = jnp.array([[1.0]])
            return

        post = tfd.Dirichlet(self._transition_matrix_concentration.value + batch_posteriors.trans_probs.sum(axis=0))
        self._transition_matrix.value = post.mode()

    def _m_step_emissions(self,
                          batch_emissions,
                          batch_posteriors,
                          optimizer=optax.adam(1e-2),
                          num_mstep_iters=50,
                          **batch_covariates):

        # Freeze initial and transition distribution parameters
        is_initial_probs_frozen = self.initial_probs.is_frozen
        is_transition_matrix_frozen = self.transition_matrix.is_frozen
        self.initial_probs.freeze()
        self.transition_matrix.freeze()

        # Define the objective
        def neg_expected_log_joint(params):
            self.unconstrained_params = params

            def _single_expected_log_like(emissions, posterior, **covariates):
                log_likelihoods = self._compute_conditional_logliks(emissions, **covariates)
                expected_states = posterior.smoothed_probs
                lp = 0.0
                lp += jnp.sum(expected_states * log_likelihoods)
                return lp

            log_prior = self.log_prior()
            batch_ells = vmap(_single_expected_log_like)(
                batch_emissions, batch_posteriors, **batch_covariates)
            expected_log_joint = log_prior + batch_ells.sum()
            return -expected_log_joint / tree_leaves(batch_emissions)[0].size

        # Minimize the negative expected log joint with gradient descent
        loss_grad_fn = value_and_grad(neg_expected_log_joint)
        initial_params = self.unconstrained_params
        opt_state = optimizer.init(initial_params)

        # One step of the algorithm
        def train_step(carry, args):
            params, opt_state = carry
            loss, grads = loss_grad_fn(params)
            updates, opt_state = optimizer.update(grads, opt_state)
            params = optax.apply_updates(params, updates)
            return (params, opt_state), loss

        # Run the optimizer
        initial_carry =  (initial_params, opt_state)
        (params, _), losses = lax.scan(train_step, initial_carry, None, length=num_mstep_iters)
        self.unconstrained_params = params

        # Restore the initial and transition matrix freeze state
        if not is_initial_probs_frozen:
            self.initial_probs.unfreeze()

        if not is_transition_matrix_frozen:
            self.transition_matrix.unfreeze()

    def m_step(self,
               batch_emissions,
               batch_posteriors,
               generic_mstep_kwargs=dict(
                   optimizer=optax.adam(1e-2),
                   num_mstep_iters=50,
               ),
               **batch_covariates):

        self._m_step_initial_probs(batch_emissions, batch_posteriors, **batch_covariates)
        self._m_step_transition_matrix(batch_emissions, batch_posteriors, **batch_covariates)
        self._m_step_emissions(batch_emissions, batch_posteriors, **generic_mstep_kwargs, **batch_covariates)


class ExponentialFamilyHMM(StandardHMM):
    """
    These models belong the exponential family of distributions and return a
    set of expected sufficient statistics instead of an HMMPosterior object.
    """

    @abstractmethod
    def _zeros_like_suff_stats(self):
        raise NotImplementedError

    def fit_stochastic_em(self, emissions_generator, total_emissions, schedule=None, num_epochs=50):
        """
        Fit this HMM by running Stochastic Expectation-Maximization.
        Assuming the original dataset consists of N independent sequences of
        length T, this algorithm performs EM on a random subset of B sequences
        (not timesteps) at each step. Importantly, the subsets of B sequences
        are shuffled at each epoch. It is up to the user to correctly
        instantiate the Dataloader generator object to exhibit this property.
        The algorithm uses a learning rate schedule to anneal the minibatch
        sufficient statistics at each stage of training. If a schedule is not
        specified, an exponentially decaying model is used such that the
        learning rate which decreases by 5% at each epoch.

        Args:
            emissions_generator (torch.data.utils.Dataloader): Iterable over the
                emissions dataset; auto-shuffles batches after each epoch.
            total_emissions (int): Total number of emissions that the generator
                will load. Used to scale the minibatch statistics.
            schedule (optax schedule, Callable: int -> [0, 1]): Learning rate
                schedule; defaults to exponential schedule.
            num_epochs (int): Num of iterations made through the entire dataset.
        Returns:
            expected_log_prob (chex.Array): Mean expected log prob of each epoch.

        TODO Any way to take a weighted average of rolling stats (in addition
             to the convex combination) given the number of emissions we see
             with each new minibatch? This would allow us to remove the
             `total_emissions` variable, and avoid errors in math in calculating
             total number of emissions (which could get tricky esp. with
             variable batch sizes.)
        """

        num_batches = len(emissions_generator)

        # Set global training learning rates: shape (num_epochs, num_batches)
        if schedule is None:
            schedule = optax.exponential_decay(
                init_value=1.,
                end_value=0.,
                transition_steps=num_batches,
                decay_rate=.95,
            )

        learning_rates = schedule(jnp.arange(num_epochs * num_batches))
        assert learning_rates[0] == 1.0, "Learning rate must start at 1."
        learning_rates = learning_rates.reshape(num_epochs, num_batches)

        @jit
        def minibatch_em_step(carry, inputs):
            params, rolling_stats = carry
            minibatch_emissions, learn_rate = inputs

            # Compute the sufficient stats given a minibatch of emissions
            self.unconstrained_params = params
            minibatch_stats = self.e_step(minibatch_emissions)

            # Scale the stats as if they came from the whole dataset
            scale = total_emissions / len(minibatch_emissions.reshape(-1, self.num_obs))
            scaled_minibatch_stats = tree_map(lambda x: jnp.sum(x, axis=0) * scale, minibatch_stats)
            expected_lp = self.log_prior() + scaled_minibatch_stats.marginal_loglik

            # Incorporate these these stats into the rolling averaged stats
            rolling_stats = tree_map(lambda s0, s1: (1 - learn_rate) * s0 + learn_rate * s1, rolling_stats,
                                     scaled_minibatch_stats)

            # Add a batch dimension and call M-step
            batched_rolling_stats = tree_map(lambda x: jnp.expand_dims(x, axis=0), rolling_stats)
            self.m_step(minibatch_emissions, batched_rolling_stats)

            return (self.unconstrained_params, rolling_stats), expected_lp

        # Initialize and train
        expected_log_probs = []
        params = self.unconstrained_params
        rolling_stats = self._zeros_like_suff_stats()
        for epoch in trange(num_epochs):

            _expected_lps = 0.
            for minibatch, minibatch_emissions in enumerate(emissions_generator):
                (params, rolling_stats), expected_lp = minibatch_em_step(
                    (params, rolling_stats),
                    (minibatch_emissions, learning_rates[epoch][minibatch]),
                )
                _expected_lps += expected_lp

            # Save epoch mean of expected log probs
            expected_log_probs.append(_expected_lps / num_batches)

        # Update self with fitted params
        self.unconstrained_params = params
        return jnp.array(expected_log_probs)<|MERGE_RESOLUTION|>--- conflicted
+++ resolved
@@ -155,45 +155,8 @@
                                  num_epochs=num_sgd_epochs_per_mstep)
         self.unconstrained_params = params
 
-<<<<<<< HEAD
-    # def initialize(self, key, batch_emissions, **batch_covariates):
-    #     """Initialize the HMM using an algorithm inspired by KMeans++.
-    #     """
-    #     # Let's work with the first batch only
-    #     emissions = tree_map(lambda x: x[0], batch_emissions)
-    #     covariates = tree_map(lambda x: x[0], batch_covariates)
-    #     num_timesteps = len(tree_leaves(emissions)[0])
-
-    #     def _fit_single_emissions(state, emission, covariate):
-            
-    #         def _objective(params):
-    #             self.unconstrained_params = params
-    #             ll = self.emission_distribution(state, **covariate).log_prob(emission)
-    #             return -ll
-            
-    #         # Minimize the objective wrt all params
-    #         # The gradients for all params but the emission params for state should be zero
-    #         params, losses = run_sgd(_objective,
-    #                              self.unconstrained_params,
-    #                              (batch_emissions, batch_posteriors, batch_covariates),
-    #                              optimizer=optimizer,
-    #                              num_epochs=num_sgd_epochs_per_mstep)
-    #         self.unconstrained_params = params
-
-    #     # Choose one point at random to seed the first state
-    #     k1, key = jr.split(key, 2)
-    #     idx = jr.randint(k1, num_timesteps)
-    #     smoothed_probs = jnp.zeros((num_timesteps, self.num_states))
-    #     smoothed_probs = smoothed_probs.at[idx, 0] = 1.0
-    #     dummy_posterior = HMMPosterior(marginal_loglik=0.0, 
-    #         filtered_probs=None, 
-    #         None, smoothed_probs, )
-
-
-    def fit_em(self, batch_emissions, num_iters=50, mstep_kwargs=dict(), **batch_covariates):
-=======
+
     def fit_em(self, batch_emissions, num_iters=50, mstep_kwargs=dict(), verbose=True, **batch_covariates):
->>>>>>> 0774bc2e
         """Fit this HMM with Expectation-Maximization (EM).
         Args:
             batch_emissions (_type_): _description_
